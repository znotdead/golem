import argparse


def get_parser():
    parser = argparse.ArgumentParser(prog='golem', add_help=False)
    parser.add_argument('-h', '--help', nargs='?', const=True, default=False)
    subparsers = parser.add_subparsers(dest='command')

    # run
    report_choices = ['junit', 'html', 'html-no-images', 'json']
    parser_run = subparsers.add_parser('run', add_help=False)
    parser_run.add_argument('project', nargs='?', default='')
    parser_run.add_argument('test_query', nargs='?', default='')
    parser_run.add_argument('-b', '--browsers', nargs='*', default=[], type=str)
    parser_run.add_argument('-p', '--processes', nargs='?', default=1, type=int)
    parser_run.add_argument('-e', '--environments', nargs='+', default=[], type=str)
    parser_run.add_argument('-t', '--tags', nargs='*', default=[], type=str)
    parser_run.add_argument('-i', '--interactive', action='store_true', default=False)
    parser_run.add_argument('-r', '--report', nargs='+', choices=report_choices,
                            default=[], type=str)
    parser_run.add_argument('--report-folder', nargs='?', type=str)
    parser_run.add_argument('--report-name', nargs='?', type=str)
    parser_run.add_argument('--timestamp', nargs='?', type=str)
    parser_run.add_argument('-h', '--help', action='store_true')

    # gui
    parser_gui = subparsers.add_parser('gui', add_help=False)
<<<<<<< HEAD
    parser_gui.add_argument('-p', '--port', nargs='?', default=5000, type=int)
=======
    parser_gui.add_argument('--host', action='store', nargs='?', default=None)
    parser_gui.add_argument('-p', '--port', action='store', nargs='?', default=5000, type=int)
    parser_gui.add_argument('-d', '--debug', action='store_true', default=False)
>>>>>>> facfce68
    parser_gui.add_argument('-h', '--help', action='store_true')

    # createproject
    parser_createproject = subparsers.add_parser('createproject', add_help=False)
    parser_createproject.add_argument('project')
    parser_createproject.add_argument('-h', '--help', action='store_true')

    # createtest
    parser_createtest = subparsers.add_parser('createtest', add_help=False)
    parser_createtest.add_argument('project')
    parser_createtest.add_argument('test')
    parser_createtest.add_argument('-h', '--help', action='store_true')

    # createsuite
    parser_createsuite = subparsers.add_parser('createsuite', add_help=False)
    parser_createsuite.add_argument('project')
    parser_createsuite.add_argument('suite')
    parser_createsuite.add_argument('-h', '--help', action='store_true')

    # createuser
    parser_createuser = subparsers.add_parser('createuser', add_help=False)
    parser_createuser.add_argument('username')
    parser_createuser.add_argument('password')
    parser_createuser.add_argument('-a', '--admin', action='store_true', default=False)
    parser_createuser.add_argument('-p', '--projects', nargs='+', default=[])
    parser_createuser.add_argument('-r', '--reports', nargs='+', default=[])
    parser_createuser.add_argument('-h', '--help', action='store_true')

    return parser


def get_admin_parser():
    parser = argparse.ArgumentParser(prog='golem-admin', add_help=False)
    parser.add_argument('-h', '--help', nargs='?', const=True, default=False)
    subparsers = parser.add_subparsers(dest='command')
    
    # createdirectory
    parser_createdirectory = subparsers.add_parser('createdirectory', add_help=False)
    parser_createdirectory.add_argument('name')
    parser_createdirectory.add_argument('-y', '--yes', action='store_true',
                                        default=False, dest='no_confirm')
    parser_createdirectory.add_argument('-h', '--help', action='store_true')
    
    return parser<|MERGE_RESOLUTION|>--- conflicted
+++ resolved
@@ -25,13 +25,9 @@
 
     # gui
     parser_gui = subparsers.add_parser('gui', add_help=False)
-<<<<<<< HEAD
-    parser_gui.add_argument('-p', '--port', nargs='?', default=5000, type=int)
-=======
     parser_gui.add_argument('--host', action='store', nargs='?', default=None)
     parser_gui.add_argument('-p', '--port', action='store', nargs='?', default=5000, type=int)
     parser_gui.add_argument('-d', '--debug', action='store_true', default=False)
->>>>>>> facfce68
     parser_gui.add_argument('-h', '--help', action='store_true')
 
     # createproject
