from selenium import webdriver
import os, sys, csv, logging, importlib, datetime
<<<<<<< HEAD

from golem.core import test_execution
=======
>>>>>>> 5b0994a4

from golem.core import test_execution


def get_driver_DEPRECADO(driver_selected):
    driver = None

    if driver_selected == 'firefox':
        driver = webdriver.Firefox()
    if driver_selected == 'chrome':
        driver = webdriver.Chrome()
    if driver_selected == 'ie':
        driver = webdriver.Ie()
    if driver_selected == 'phantomjs':
        if os.name == 'nt':
            a = os.path.dirname(os.path.abspath(__file__))
            b = os.path.abspath(os.path.join( a , os.pardir))
            driver = webdriver.PhantomJS(executable_path= b + '\\lib\\phantom\\phantomjs.exe')
        else:
            print 'not implemented yet'
            sys.exit()

    return driver


def get_test_data(project, test_case):
    ''''''
    data_dict_list = list()

    #check if there is a data file
    #Check if CSV file == test case name exists
    if os.path.exists('projects\\%s\\data\\%s.csv' % (project, test_case)):
        ##Read CSV: ##http://courses.cs.washington.edu/courses/cse140/13wi/csv-parsing.html
        f = open('projects\\%s\\data\\%s.csv' % (project, test_case), 'rb') # opens the csv file
        dict_reader = csv.DictReader(f)  # creates DictReader (list of dictionaries)
        for row in dict_reader:
            data_dict_list.append(row)
        f.close()
    else:
        data_dict_list = list([{'empty':True}])
        print 'No data file found'

    return data_dict_list


def get_projects():
    projects = list()
    projects = os.walk('projects').next()[1]
    return projects


def get_test_cases(selected_project):
    test_cases = list()

    for (dirpath, dirnames, filenames) in os.walk('projects\\%s\\test_cases' % selected_project):
        test_cases.extend(filenames)
    test_cases.remove('__init__.py')

    for (i, tc) in enumerate(test_cases):
        test_cases[i] = tc[:-3]

    return test_cases


def get_suites(selected_project):
    test_suites = list()

    for (dirpath, dirnames, filenames) in os.walk('projects\\%s\\test_suites' % selected_project):
        test_suites.extend(filenames)
        break
    test_suites.remove('__init__.py')

    for (i, tc) in enumerate(test_suites):
        test_suites[i] = tc[:-3]

    return test_suites


def get_selected_test_case(selected_project, selected_test_case):
    '''retrieves the selected test case of the selected project, returns a list
    of lists, where each list is a test case step, and each sublist element is
    a step component ('page','test_object', 'action', etc) '''

    test_case = list()
    test_case_raw = list()
    t = list()

    #read test_case file
    with file('projects\\%s\\test_cases\\%s.py' % (selected_project, selected_test_case)) as f: #fix use os.path.join
        for line in f:
            t.append(line.strip())
    
    #fix test step format will change

    #get all the steps into a dict
    ###test_case_raw = t[t.index('#steps')+1:t.index('#/steps')]
    
    #parse lines and separate each line into a sub-dict
    # for line in test_case_raw:
    #     #assert lines do not have 4 columns,
    #     if 'assert' in line:
    #         new_line = [line.partition(' ')[0],line.partition(' ')[2],'','']
    #     else:
    #         new_line = [
    #             line.split('.')[0],
    #             line.split('.')[1],
    #             line.split('.')[2].split('(')[0],
    #             line.split('(')[1].replace(')','').replace('"','')] #magic for getting the argument without "" if there is any, * magic *
    #     test_case.append(new_line)

    #return test_case
    return t


def get_suite_test_cases(project, suite):
    ''''''
    tests = list()

    suite_module = importlib.import_module('projects.{0}.test_suites.{1}'.
        format(project, suite), package=None)
    tests = suite_module.test_case_list

    return tests





# def get_test_case_class(project, test):
#     '''returns the test case class (located in
#         root\\projects\\{project_name}\\test_cases\\{test_case_name.py}'''

#     modulex = importlib.import_module('projects.{0}.test_cases.{1}'.format(project, test), package=None)
#     return getattr(modulex, test)

def get_test_case_class(project_name, test_case_name):
    ''' returns the class of a module with unfixed amount of 
    dot separations '''

    # TODO verify the file exists before trying to import

    modulex = importlib.import_module(
        'projects.{}.test_cases.{}'.format(project_name, test_case_name),
        package=None)

    return getattr(modulex, test_case_name)





def get_global_settings():
    '''get global settings from root folder'''

    settings = {}
    if os.path.exists('settings.conf'):
        execfile("settings.conf", settings)
        settings.pop("__builtins__", None) #remove __builtins__ key, not necesary
    else:
        logging.warning('Global Settings file is not present')

    return settings


def get_project_settings(project, global_settings):
    '''get project level settings from selected project folder,
    overrides any global settings'''

    project_settings = {}
    if os.path.exists('projects\\{0}\\project_settings.conf'.format(project)):
        execfile('projects\\{0}\\project_settings.conf'.format(project), project_settings)
        project_settings.pop("__builtins__", None) #remove __builtins__ key, not necesary
    else:
        logging.warning('Project Settings file is not present')
    for setting in project_settings:
        if setting in global_settings:
            global_settings[setting] = project_settings[setting]
        else:
            global_settings[setting] = project_settings[setting]

    return global_settings

    
def run_gui():
    from golem import gui

    gui.root_path = test_execution.root_path

<<<<<<< HEAD
    gui.app.run(debug=True)
=======
    gui.app.run(debug=True, host='0.0.0.0', port=5000)
>>>>>>> 5b0994a4


def get_current_time():
    time_format = "%Y-%m-%d-%H.%M.%S"
    return datetime.datetime.today().strftime(time_format)


def create(name, source, destination):

    import shutil

    src = source
    dst = destination
    
    
    if name == 'demo':
        for file in os.listdir(src):
            path = os.path.join(src, file)
            shutil.move(path, dst)
    else:
        print


def is_test_suite(project, test_case_or_suite):
    suites = get_suites(project)
    if test_case_or_suite in suites:
        return True
    else:
        return False<|MERGE_RESOLUTION|>--- conflicted
+++ resolved
@@ -1,11 +1,5 @@
 from selenium import webdriver
 import os, sys, csv, logging, importlib, datetime
-<<<<<<< HEAD
-
-from golem.core import test_execution
-=======
->>>>>>> 5b0994a4
-
 from golem.core import test_execution
 
 
@@ -193,11 +187,7 @@
 
     gui.root_path = test_execution.root_path
 
-<<<<<<< HEAD
-    gui.app.run(debug=True)
-=======
     gui.app.run(debug=True, host='0.0.0.0', port=5000)
->>>>>>> 5b0994a4
 
 
 def get_current_time():
