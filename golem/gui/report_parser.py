--- conflicted
+++ resolved
@@ -2,14 +2,9 @@
 import json
 import os
 import base64
-<<<<<<< HEAD
-
-from golem.core import test_execution
-=======
 import xml.etree.ElementTree as ET
 from xml.dom import minidom
 
->>>>>>> 6e9f0adb
 from golem.test_runner.conf import ResultsEnum
 
 
@@ -291,8 +286,6 @@
     report_path = os.path.join(execution_directory, 'execution_report.json')
     with open(report_path, 'w', encoding='utf-8') as json_file:
         json.dump(data, json_file, indent=4)
-<<<<<<< HEAD
-=======
 
 
 def generate_junit_execution_report(suite_name, execution_directory, timestamp):
@@ -326,5 +319,4 @@
     xmlstring = ET.tostring(testsuites)
     doc = minidom.parseString(xmlstring).toprettyxml(indent=' ' * 4, encoding='UTF-8')
     with open(os.path.join(execution_directory, 'report.xml'), 'w') as f:
-        f.write(doc.decode('UTF-8'))
->>>>>>> 6e9f0adb
+        f.write(doc.decode('UTF-8'))