--- conflicted
+++ resolved
@@ -346,13 +346,9 @@
         data = [{
             'key': '\'value\''
         }]
-        settings_manager.save_global_settings(testdir, json.dumps({'test_data': 'infile'}))
+        settings_manager.save_project_settings(testdir, project, '{"test_data": "infile"}')
         test_case.save_test_case(testdir, project, 'a.b.test_one', description,
-<<<<<<< HEAD
-                                 page_objects, test_steps, test_data, [])
-=======
-                                 page_objects, test_steps, data)
->>>>>>> facfce68
+                                 page_objects, test_steps, data, [])
         path = os.path.join(project_function.path, 'tests', 'a', 'b', 'test_one.py')
         expected = (
             '\n'
@@ -394,13 +390,9 @@
         data = [{
             'key': '\'value\''
         }]
-        settings_manager.save_global_settings(testdir, json.dumps({'test_data': 'csv'}))
+        test_execution.settings['test_data'] = 'csv'
         test_case.save_test_case(testdir, project, 'a.b.test_one', description,
-<<<<<<< HEAD
-                                 page_objects, test_steps, test_data, [])
-=======
-                                 page_objects, test_steps, data)
->>>>>>> facfce68
+                                 page_objects, test_steps, data, [])
         path = os.path.join(project_function.path, 'tests', 'a', 'b', 'test_one.py')
         expected = (
             '\n'
