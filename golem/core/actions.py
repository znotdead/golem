--- conflicted
+++ resolved
@@ -5,12 +5,9 @@
 from golem.core.selenium_utils import get_selenium_object
 
 from golem.core import execution_logger as logger
-<<<<<<< HEAD
-=======
 
 
 import time
->>>>>>> 5b0994a4
 
 
 def click(obj):
