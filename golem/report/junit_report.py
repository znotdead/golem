--- conflicted
+++ resolved
@@ -39,17 +39,10 @@
     testsuite = ET.SubElement(testsuites, 'testsuite', testsuites_attrs)
 
     for test in data['tests']:
-<<<<<<< HEAD
-        # If the sets have names use them, otherwise use the generated name.
-        set_name = test['set_name']  # TODO: test
+        # set_name = test['set_name']
         test_attrs = {
-            'name': set_name,
-            'classname': test['test_file'],
-=======
-        test_attrs = {
-            'name': test['full_name'],
+            'name': test['full_name'],  # TODO: test
             'classname': test['full_name'],
->>>>>>> e43227dc
             'time': str(test['test_elapsed_time'])
         }
         testcase = ET.SubElement(testsuite, 'testcase', test_attrs)
